--- conflicted
+++ resolved
@@ -9,14 +9,11 @@
   it to a digital I/O-capable pin and calling the new `Receiver::setRXWatchPin`
   function. This removes the limitations the receiver has when checking for
   packets having invalid timing, but only when using this feature.
-<<<<<<< HEAD
-* Teensy 4 support.
-=======
 * The BREAK and MAB times in the transmitter can now be specified more
   accurately via new `Sender::setBreakTime` and `Sender::setMABTime` functions.
   The actual times will be close but the MAB may be a little longer
   than specified.
->>>>>>> aebdae95
+* Teensy 4 support.
 
 ### Fixed
 * MAB and BREAK-plus-MAB time calculations have been fixed when bytes are
