--- conflicted
+++ resolved
@@ -10,13 +10,10 @@
 * Added the ability to enable and disable the transmitter in the receiver via
   a new `Receiver::setTXEnabled` function. This is useful when it is known that
   the receiver will be receive-only and it is not desired to drive the TX line.
-<<<<<<< HEAD
-* Teensy 4 support.
-=======
 * New `Receiver::packetStats()` and `Receiver::errorStats()` functions with
   associated `Receiver::PacketStats` and `Receiver::ErrorStats` classes for
   examining the latest packet statistics and error counts.
->>>>>>> 893e1313
+* Teensy 4 support.
 
 ### Changed
 * In the sender, changed how the baud rate is set when switching between the
