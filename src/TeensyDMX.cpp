--- conflicted
+++ resolved
@@ -11,14 +11,9 @@
 
 // Returns the index given a serial port, or -1 if the serial port is
 // not supported.
-<<<<<<< HEAD
-int serialIndex(HardwareSerial &uart) {
+int serialIndex(const HardwareSerial &uart) {
 #if defined(HAS_KINETISK_UART0) || defined(HAS_KINETISL_UART0) || \
     defined(IMXRT_LPUART6)
-=======
-int serialIndex(const HardwareSerial &uart) {
-#if defined(HAS_KINETISK_UART0) || defined(HAS_KINETISL_UART0)
->>>>>>> 70907a79
   if (&uart == &Serial1) {
     return 0;
   }
