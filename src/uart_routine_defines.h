--- conflicted
+++ resolved
@@ -274,25 +274,25 @@
 
 // Assumes status = LPUARTx_STAT.
 // N is the register number.
-#define LPUART_RX_WITH_FIFO(N)                                     \
-  /* If the receive buffer is full or there's an idle condition */ \
-  if ((status & (LPUART_STAT_RDRF | LPUART_STAT_IDLE)) != 0) {     \
-    uint8_t avail = (LPUART##N##_WATER >> 24) & 0x07;              \
-    if (avail == 0) {                                              \
-      instance->receiveIdle();                                     \
-      if ((status & LPUART_STAT_IDLE) != 0) {                      \
-        LPUART##N##_STAT |= LPUART_STAT_IDLE;                      \
-      }                                                            \
-      return;                                                      \
-    } else {                                                       \
-      uint32_t timestamp = micros() - 44*avail;                    \
-      if (avail < ((LPUART##N##_WATER >> 16) & 0x03)) {            \
-        timestamp -= 44;                                           \
-      }                                                            \
-      while (avail-- > 0) {                                        \
-        instance->receiveByte(LPUART##N##_DATA, timestamp += 44);  \
-      }                                                            \
-    }                                                              \
+#define LPUART_RX_WITH_FIFO(N)                                           \
+  /* If the receive buffer is full or there's an idle condition */       \
+  if ((status & (LPUART_STAT_RDRF | LPUART_STAT_IDLE)) != 0) {           \
+    uint8_t avail = (LPUART##N##_WATER >> 24) & 0x07;                    \
+    if (avail == 0) {                                                    \
+      instance->receiveIdle();                                           \
+      if ((status & LPUART_STAT_IDLE) != 0) {                            \
+        LPUART##N##_STAT |= LPUART_STAT_IDLE;                            \
+      }                                                                  \
+      return;                                                            \
+    } else {                                                             \
+      uint32_t timestamp = micros() - kCharTime*avail;                   \
+      if (avail < ((LPUART##N##_WATER >> 16) & 0x03)) {                  \
+        timestamp -= kCharTime;                                          \
+      }                                                                  \
+      while (avail-- > 0) {                                              \
+        instance->receiveByte(LPUART##N##_DATA, timestamp += kCharTime); \
+      }                                                                  \
+    }                                                                    \
   }
 
 // Assumes status = UARTx_S1.
@@ -357,24 +357,11 @@
   UART_RX_##REG
 
 // N is the register number.
-<<<<<<< HEAD
-#define UART_RX_ERROR_FLUSH_FIFO(N)                        \
-  /* Flush anything in the buffer */                       \
-  uint8_t avail = UART##N##_RCFIFO;                        \
-  if (avail > 1) {                                         \
-    /* Read everything but the last byte */                \
-    uint32_t timestamp = micros() - 44*avail;              \
-    if (avail < UART##N##_RWFIFO) {                        \
-      timestamp -= 44;                                     \
-    }                                                      \
-    while (--avail > 0) {                                  \
-      instance->receiveByte(UART##N##_D, timestamp += 44); \
-    }                                                      \
-=======
 #define UART_RX_ERROR_FLUSH_FIFO(N)                               \
   /* Flush anything in the buffer */                              \
   uint8_t avail = UART##N##_RCFIFO;                               \
   if (avail > 1) {                                                \
+    /* Read everything but the last byte */                       \
     uint32_t timestamp = micros() - kCharTime*avail;              \
     if (avail < UART##N##_RWFIFO) {                               \
       timestamp -= kCharTime;                                     \
@@ -382,19 +369,18 @@
     while (--avail > 0) {                                         \
       instance->receiveByte(UART##N##_D, timestamp += kCharTime); \
     }                                                             \
->>>>>>> 9e87b440
-  }
-
-// N is the register number.
-#define LPUART_RX_ERROR_FLUSH_FIFO(N)                           \
-  /* Flush anything in the buffer */                            \
-  uint8_t avail = (LPUART##N##_WATER >> 24) & 0x07;             \
-  if (avail > 1) {                                              \
-    /* Read everything but the last byte */                     \
-    uint32_t timestamp = micros() - 44*avail;                   \
-    while (--avail > 0) {                                       \
-      instance->receiveByte(LPUART##N##_DATA, timestamp += 44); \
-    }                                                           \
+  }
+
+// N is the register number.
+#define LPUART_RX_ERROR_FLUSH_FIFO(N)                                  \
+  /* Flush anything in the buffer */                                   \
+  uint8_t avail = (LPUART##N##_WATER >> 24) & 0x07;                    \
+  if (avail > 1) {                                                     \
+    /* Read everything but the last byte */                            \
+    uint32_t timestamp = micros() - kCharTime*avail;                   \
+    while (--avail > 0) {                                              \
+      instance->receiveByte(LPUART##N##_DATA, timestamp += kCharTime); \
+    }                                                                  \
   }
 
 // ---------------------------------------------------------------------------
@@ -461,7 +447,6 @@
   delayMicroseconds(mabTime);
 
 // N is the register number.
-<<<<<<< HEAD
 #define LPUART_TX_FLUSH_FIFO(N)                   \
   while (((LPUART##N##_WATER >> 8) & 0x07) > 0) { \
     /* Wait for the FIFO to drain */              \
@@ -469,28 +454,18 @@
 
 // Needs to have LPUART_TX_FLUSH_FIFO_N defined.
 // N is the register number.
-#define LPUART_TX_BREAK(N)                                  \
-  if (count <= 0) {                                         \
-    return;                                                 \
-  }                                                         \
-                                                            \
-  LPUART_TX_FLUSH_FIFO_##N                                  \
-                                                            \
-  while (count-- > 0) {                                     \
-    while ((LPUART##N##_STAT & LPUART_STAT_TDRE) == 0) {    \
-      /* Wait until we can transmit*/                       \
-    }                                                       \
-    LPUART##N##_DATA = LPUART_DATA_FRETSC; /* T9 is zero */ \
-  }                                                         \
-                                                            \
-=======
-#define LPUART_TX_BREAK(N)                  \
-  if (breakTime > 0) {                      \
-    LPUART##N##_CTRL |= LPUART_CTRL_TXINV;  \
-    delayMicroseconds(breakTime);           \
-    LPUART##N##_CTRL &= !LPUART_CTRL_TXINV; \
-  }                                         \
->>>>>>> 9e87b440
+#define LPUART_TX_BREAK(N)                             \
+  LPUART_TX_FLUSH_FIFO_##N                             \
+                                                       \
+  while ((LPUART##N##_STAT & LPUART_STAT_TDRE) == 0) { \
+    /* Wait until we can transmit*/                    \
+  }                                                    \
+                                                       \
+  if (breakTime > 0) {                                 \
+    LPUART##N##_CTRL |= LPUART_CTRL_TXINV;             \
+    delayMicroseconds(breakTime);                      \
+    LPUART##N##_CTRL &= ~LPUART_CTRL_TXINV;            \
+  }                                                    \
   delayMicroseconds(mabTime);
 
 #endif  // UART_ROUTINE_DEFINES_H_