// This file is part of the TeensyDMX library.
// (c) 2018-2019 Shawn Silverman

// Putting #defines inside a header file is against the Google C++ Style Guide,
// however, there's so much duplicated UART code otherwise.

#ifndef UART_ROUTINE_DEFINES_H_
#define UART_ROUTINE_DEFINES_H_

// ---------------------------------------------------------------------------
//  UART TX routines, for Sender
// ---------------------------------------------------------------------------

// N is the register number.
#define UART_TX_DATA_STATE_WITH_FIFO(N)                              \
  do {                                                               \
    if (instance->outputBufIndex_ >= instance->packetSize_) {        \
      UART##N##_C2 = UART_C2_TX_COMPLETING;                          \
      break;                                                         \
    }                                                                \
    status = UART##N##_S1;                                           \
    UART##N##_D = instance->outputBuf_[instance->outputBufIndex_++]; \
  } while (UART##N##_TCFIFO < 8);

// N is the register number.
#define UART_TX_DATA_STATE_NO_FIFO(N)                                \
  if (instance->outputBufIndex_ >= instance->packetSize_) {          \
    UART##N##_C2 = UART_C2_TX_COMPLETING;                            \
  } else {                                                           \
    UART##N##_D = instance->outputBuf_[instance->outputBufIndex_++]; \
    if (instance->outputBufIndex_ >= instance->packetSize_) {        \
      UART##N##_C2 = UART_C2_TX_COMPLETING;                          \
    }                                                                \
  }

// N is the register number.
#define LPUART_TX_DATA_STATE_NO_FIFO(N)                                   \
  if (instance->outputBufIndex_ >= instance->packetSize_) {               \
    LPUART##N##_CTRL = LPUART_CTRL_TX_COMPLETING;                         \
  } else {                                                                \
    LPUART##N##_DATA = instance->outputBuf_[instance->outputBufIndex_++]; \
    if (instance->outputBufIndex_ >= instance->packetSize_) {             \
      LPUART##N##_CTRL = LPUART_CTRL_TX_COMPLETING;                       \
    }                                                                     \
  }

// N is the register number.
#define LPUART_TX_DATA_STATE_WITH_FIFO(N)                                 \
  do {                                                                    \
    if (instance->outputBufIndex_ >= instance->packetSize_) {             \
      LPUART##N##_CTRL = LPUART_CTRL_TX_COMPLETING;                       \
      break;                                                              \
    }                                                                     \
    status = LPUART##N##_STAT;                                            \
    LPUART##N##_DATA = instance->outputBuf_[instance->outputBufIndex_++]; \
  } while (((LPUART##N##_WATER >> 8) & 0x07) < 4);

// N is the register number.
#define KINETISK_SET_BAUD(N, DIV, FORMAT_FUNC) \
  { /* New block because defining */           \
    /* If DIV < 32 DIV = 32 */                 \
    uint32_t div = (DIV);                      \
    if (div < 32) {                            \
      div = 32;                                \
    }                                          \
    UART##N##_BDH = (div >> 13) & 0x1f;        \
    UART##N##_BDL = (div >> 5) & 0xff;         \
    UART##N##_C4 = div & 0x1f;                 \
    FORMAT_FUNC;                               \
  }

// TWO_STOP_BITS is a bool.
// N is the register number.
#define KINETISL_SET_BAUD(N, DIV, TWO_STOP_BITS) \
  { /* New block because defining */             \
    /* If DIV < 1 DIV = 1 */                     \
    uint32_t div = (DIV);                        \
    if (div < 1) {                               \
      div = 1;                                   \
    }                                            \
    UART##N##_BDH = (div >> 8) & 0x1f;           \
    if ((TWO_STOP_BITS)) {                       \
      UART##N##_BDH |= UART_BDH_SBNS;            \
    }                                            \
    UART##N##_BDL = div & 0xff;                  \
  }

// N is the register number.
#define LPUART_SET_BAUD(N, PARAMS_MEMBER)          \
  LPUART##N##_BAUD = instance->PARAMS_MEMBER.baud; \
  LPUART##N##_STAT = instance->PARAMS_MEMBER.stat; \
  LPUART##N##_CTRL = instance->PARAMS_MEMBER.ctrl;

// Assumes status = UARTx_S1 and control = UARTx_C2 (or equivalent).
// Needs to have UART_TX_DATA_STATE_REG defined.
// Needs to have UART_TX_SET_BREAK_BAUD_REG defined.
#define UART_TX(INSTANCE, REG, CTRL, CTRLINV, DATA, CTRL_PREFIX,      \
                CTRLINV_PREFIX, STAT_PREFIX)                          \
  Sender *instance = txInstances[INSTANCE];                           \
  if (instance == nullptr) {                                          \
    return;                                                           \
  }                                                                   \
                                                                      \
  /* If the transmit buffer is empty */                               \
  if ((control & CTRL_PREFIX##_TIE) != 0 &&                           \
      (status & STAT_PREFIX##_TDRE) != 0) {                           \
    switch (instance->state_) {                                       \
      case Sender::XmitStates::kBreak:                                \
        if (!instance->intervalTimer_.begin(                          \
                [](void *state) {                                     \
                  Sender *s = static_cast<Sender*>(state);            \
                  if (s->state_ == Sender::XmitStates::kBreak) {      \
                    CTRLINV &= ~CTRLINV_PREFIX##_TXINV;               \
                    s->state_ = Sender::XmitStates::kMAB;             \
                    s->intervalTimer_.restart(s->adjustedMABTime_);   \
                  } else {                                            \
                    s->intervalTimer_.end();                          \
                    s->state_ = Sender::XmitStates::kData;            \
                    CTRL = CTRL_PREFIX##_TX_ACTIVE;                   \
                  }                                                   \
                }, instance,                                          \
                instance->breakTime_,                                 \
                [](void *state) {                                     \
                  CTRL = CTRL_PREFIX##_TX_INACTIVE;                   \
                  /* Invert the line as close as possible to the      \
                   * interrupt start. */                              \
                  CTRLINV |= CTRLINV_PREFIX##_TXINV;                  \
                }, nullptr)) {                                        \
          /* Starting the timer failed, revert to the original way */ \
          UART_TX_SET_BREAK_BAUD_##REG                                \
          DATA = 0;                                                   \
          CTRL = CTRL_PREFIX##_TX_COMPLETING;                         \
        }                                                             \
        instance->timeSinceBreak_ = 0;                                \
        break;                                                        \
                                                                      \
      case Sender::XmitStates::kData:                                 \
        UART_TX_DATA_STATE_##REG                                      \
        break;                                                        \
                                                                      \
      case Sender::XmitStates::kIdle: {                               \
        /* Pause management */                                        \
        if (instance->paused_) {                                      \
          CTRL = CTRL_PREFIX##_TX_INACTIVE;                           \
          return;                                                     \
        }                                                             \
        if (instance->resumeCounter_ > 0) {                           \
          if (--instance->resumeCounter_ == 0) {                      \
            instance->paused_ = true;                                 \
          }                                                           \
        }                                                             \
                                                                      \
        instance->transmitting_ = true;                               \
        instance->state_ = Sender::XmitStates::kBreak;                \
                                                                      \
        /* Delay so that we can achieve the specified refresh rate */ \
        uint32_t timeSinceBreak = instance->timeSinceBreak_;          \
        if (timeSinceBreak < instance->breakToBreakTime_) {           \
          CTRL = CTRL_PREFIX##_TX_INACTIVE;                           \
          if (instance->breakToBreakTime_ != UINT32_MAX) {            \
            /* Non-infinite BREAK time */                             \
            if (!instance->intervalTimer_.begin(                      \
                    [](void *state) {                                 \
                      Sender *s = static_cast<Sender*>(state);        \
                      s->intervalTimer_.end();                        \
                      CTRL = CTRL_PREFIX##_TX_ACTIVE;                 \
                    }, instance,                                      \
                    instance->breakToBreakTime_ - timeSinceBreak)) {  \
              /* If starting the timer failed */                      \
              CTRL = CTRL_PREFIX##_TX_ACTIVE;                         \
            }                                                         \
          }                                                           \
        } else {                                                      \
          /* No delay necessary */                                    \
          CTRL = CTRL_PREFIX##_TX_ACTIVE;                             \
        }                                                             \
        break;                                                        \
      }                                                               \
                                                                      \
      default:                                                        \
        break;                                                        \
    }                                                                 \
  }

// Assumes status = UARTx_S1 and control = UARTx_C2 (or equivalent).
// Assumes instance is defined.
// Needs to have UART_TX_SET_SLOTS_BAUD_REG defined.
#define UART_TX_COMPLETE(REG, CTRL, CTRL_PREFIX, STAT_PREFIX) \
  /* If transmission is complete */                           \
  if ((control & CTRL_PREFIX##_TCIE) != 0 &&                  \
      (status & STAT_PREFIX##_TC) != 0) {                     \
    switch (instance->state_) {                               \
      case Sender::XmitStates::kBreak:                        \
        instance->state_ = Sender::XmitStates::kData;         \
        UART_TX_SET_SLOTS_BAUD_##REG                          \
        break;                                                \
                                                              \
      case Sender::XmitStates::kData:                         \
        instance->completePacket();                           \
        break;                                                \
                                                              \
      case Sender::XmitStates::kIdle:                         \
        break;                                                \
                                                              \
      default:                                                \
        break;                                                \
    }                                                         \
    CTRL = CTRL_PREFIX##_TX_ACTIVE;                           \
  }

// ---------------------------------------------------------------------------
//  UART RX routines, for Receiver
// ---------------------------------------------------------------------------

// Assumes status = UARTx_S1.
// Needs to have UART_RX_TEST_FIRST_STOP_BIT_N defined.
// N is the register number.
#define UART_RX_WITH_FIFO(N)                                               \
  /* If the receive buffer is full or there's an idle condition */         \
  if ((status & (UART_S1_RDRF | UART_S1_IDLE)) != 0) {                     \
    __disable_irq();                                                       \
    uint8_t avail = UART##N##_RCFIFO;                                      \
    if (avail == 0) {                                                      \
      /* Read the register to clear the interrupt, but since it's empty,   \
       * this causes the FIFO to become misaligned, so send RXFLUSH to     \
       * reinitialize its pointers.                                        \
       * Do this inside no interrupts to avoid a potential race condition  \
       * between reading RCFIFO and flushing the FIFO. */                  \
      UART##N##_D;                                                         \
      UART##N##_CFIFO = UART_CFIFO_RXFLUSH;                                \
      __enable_irq();                                                      \
      instance->receiveIdle();                                             \
      return;                                                              \
    } else {                                                               \
      __enable_irq();                                                      \
      uint32_t timestamp = micros() - kCharTime*avail;                     \
      if (avail < UART##N##_RWFIFO) {                                      \
        timestamp -= kCharTime;                                            \
      }                                                                    \
      /* Read all but the last available, then read S1 and the final value \
       * So says the chip docs,                                            \
       * Section 47.3.5 UART Status Register 1 (UART_S1)                   \
       * In the NOTE part. */                                              \
      bool errFlag = false;                                                \
      while (--avail > 0) {                                                \
        /* Check that the 9th bit is high; used as the first stop bit */   \
        if (!errFlag && !UART_RX_TEST_FIRST_STOP_BIT_##N) {                \
          errFlag = true;                                                  \
          instance->receiveBadBreak();                                     \
        }                                                                  \
        instance->receiveByte(UART##N##_D, timestamp += kCharTime);        \
      }                                                                    \
      status = UART##N##_S1;                                               \
      if (!errFlag && !UART_RX_TEST_FIRST_STOP_BIT_##N) {                  \
        instance->receiveBadBreak();                                       \
      }                                                                    \
      instance->receiveByte(UART##N##_D, timestamp + kCharTime);           \
    }                                                                      \
  }

// Assumes status = LPUARTx_STAT.
// N is the register number.
#define LPUART_RX_WITH_FIFO(N)                                           \
  /* If the receive buffer is full or there's an idle condition */       \
  if ((status & (LPUART_STAT_RDRF | LPUART_STAT_IDLE)) != 0) {           \
    uint8_t avail = (LPUART##N##_WATER >> 24) & 0x07;                    \
    if (avail == 0) {                                                    \
      instance->receiveIdle();                                           \
      if ((status & LPUART_STAT_IDLE) != 0) {                            \
        LPUART##N##_STAT |= LPUART_STAT_IDLE;                            \
      }                                                                  \
      return;                                                            \
    } else {                                                             \
      uint32_t timestamp = micros() - kCharTime*avail;                   \
      if (avail < ((LPUART##N##_WATER >> 16) & 0x03)) {                  \
        timestamp -= kCharTime;                                          \
      }                                                                  \
      while (avail-- > 0) {                                              \
        instance->receiveByte(LPUART##N##_DATA, timestamp += kCharTime); \
      }                                                                  \
    }                                                                    \
  }

// Assumes status = UARTx_S1.
// Needs to have UART_RX_TEST_FIRST_STOP_BIT_N defined.
// Needs to have UART_RX_CLEAR_IDLE_N defined.
// N is the register number.
#define UART_RX_NO_FIFO(N)                                           \
  /* If the receive buffer is full */                                \
  if ((status & UART_S1_RDRF) != 0) {                                \
    /* Check that the 9th bit is high; used as the first stop bit */ \
    if (!UART_RX_TEST_FIRST_STOP_BIT_##N) {                          \
      instance->receiveBadBreak();                                   \
    }                                                                \
    instance->receiveByte(UART##N##_D, micros());                    \
  } else if ((status & UART_S1_IDLE) != 0) {                         \
    instance->receiveIdle();                                         \
    UART_RX_CLEAR_IDLE_##N                                           \
  }

// Assumes status = LPUARTy_STAT.
// N is the register number.
#define LPUART_RX_NO_FIFO(N)                           \
  /* If the receive buffer is full */                  \
  if ((status & LPUART_STAT_RDRF) != 0) {              \
    instance->receiveByte(LPUART##N##_DATA, micros()); \
  } else if ((status & LPUART_STAT_IDLE) != 0) {       \
    instance->receiveIdle();                           \
    LPUART##N##_STAT |= LPUART_STAT_IDLE;              \
  }

// Assumes status = UARTx_S1 or LPUARTy_STAT.
// Needs to have UART_RX_CLEAR_ERRORS_REG defined.
// Needs to have UART_RX_ERROR_FLUSH_FIFO_REG defined.
// Needs to have UART_RX_REG defined.
// DATA may be a 32-bit register with non-data bits.
#define UART_RX(INSTANCE, REG, STAT_PREFIX, DATA)                          \
  Receiver *instance = rxInstances[INSTANCE];                              \
  if (instance == nullptr) {                                               \
    return;                                                                \
  }                                                                        \
                                                                           \
  /* A framing error likely indicates a BREAK */                           \
  if ((status & STAT_PREFIX##_FE) != 0) {                                  \
    /* Only allow a packet whose framing error actually indicates a BREAK. \
     * A value of zero indicates a true BREAK and not some other           \
     * framing error. */                                                   \
                                                                           \
    instance->feStartTime_ = micros();                                     \
                                                                           \
    UART_RX_CLEAR_ERRORS_##REG                                             \
    UART_RX_ERROR_FLUSH_FIFO_##REG                                         \
                                                                           \
    /* DATA may be a 32-bit register with extra bits */                    \
    if ((DATA & 0xff) == 0) {                                              \
      instance->receivePotentialBreak();                                   \
    } else {                                                               \
      instance->receiveBadBreak();                                         \
    }                                                                      \
    return;                                                                \
  }                                                                        \
                                                                           \
  UART_RX_##REG

// N is the register number.
#define UART_RX_ERROR_FLUSH_FIFO(N)                               \
  /* Flush anything in the buffer */                              \
  uint8_t avail = UART##N##_RCFIFO;                               \
  if (avail > 1) {                                                \
    /* Read everything but the last byte */                       \
    uint32_t timestamp = micros() - kCharTime*avail;              \
    if (avail < UART##N##_RWFIFO) {                               \
      timestamp -= kCharTime;                                     \
    }                                                             \
    while (--avail > 0) {                                         \
      instance->receiveByte(UART##N##_D, timestamp += kCharTime); \
    }                                                             \
  }

// N is the register number.
#define LPUART_RX_ERROR_FLUSH_FIFO(N)                                  \
  /* Flush anything in the buffer */                                   \
  uint8_t avail = (LPUART##N##_WATER >> 24) & 0x07;                    \
  if (avail > 1) {                                                     \
    /* Read everything but the last byte */                            \
    uint32_t timestamp = micros() - kCharTime*avail;                   \
    while (--avail > 0) {                                              \
      instance->receiveByte(LPUART##N##_DATA, timestamp += kCharTime); \
    }                                                                  \
  }

// ---------------------------------------------------------------------------
//  Synchronous TX routines, for Receiver
// ---------------------------------------------------------------------------

// N is the register number.
#define UART_SYNC_TX_SEND_FIFO(N)           \
  while (len > 0 && UART##N##_TCFIFO < 8) { \
    UART##N##_S1;                           \
    UART##N##_D = *(b++);                   \
    len--;                                  \
  }

// N is the register number.
#define LPUART_SYNC_TX_SEND_FIFO(N)                          \
  while (len > 0 && ((LPUART##N##_WATER >> 8) & 0x07) < 4) { \
    LPUART##N##_DATA = *(b++);                               \
    len--;                                                   \
  }

// Synchronous TX, used in Receiver.
// Needs to have UART_SYNC_TX_SEND_FIFO_N defined.
// N is the register number.
#define UART_SYNC_TX(N, STAT, STAT_PREFIX, DATA) \
  if (len <= 0) {                                \
    return;                                      \
  }                                              \
                                                 \
  while (len > 0) {                              \
    while ((STAT & STAT_PREFIX##_TDRE) == 0) {   \
      /* Wait until we can transmit */           \
    }                                            \
    DATA = *(b++);                               \
    len--;                                       \
                                                 \
    UART_SYNC_TX_SEND_FIFO_##N                   \
  }                                              \
                                                 \
  while ((STAT & STAT_PREFIX##_TC) == 0) {       \
    /* Wait until transmission complete */       \
  }

// N is the register number.
#define UART_TX_FLUSH_FIFO(N)        \
  while (UART##N##_TCFIFO > 0) {     \
    /* Wait for the FIFO to drain */ \
  }

// Needs to have UART_TX_FLUSH_FIFO_N defined.
// N is the register number.
#define UART_TX_BREAK(N)                     \
  UART_TX_FLUSH_FIFO_##N                     \
                                             \
  while ((UART##N##_S1 & UART_S1_TC) == 0) { \
    /* Wait until we can transmit */         \
  }                                          \
                                             \
  if (breakTime > 0) {                       \
    UART##N##_C3 |= UART_C3_TXINV;           \
    delayMicroseconds(breakTime);            \
    UART##N##_C3 &= ~UART_C3_TXINV;          \
  }                                          \
  delayMicroseconds(mabTime);

// N is the register number.
<<<<<<< HEAD
#define LPUART_TX_FLUSH_FIFO(N)                   \
  while (((LPUART##N##_WATER >> 8) & 0x07) > 0) { \
    /* Wait for the FIFO to drain */              \
  }

// Needs to have LPUART_TX_FLUSH_FIFO_N defined.
// N is the register number.
#define LPUART_TX_BREAK(N)                             \
  LPUART_TX_FLUSH_FIFO_##N                             \
                                                       \
  while ((LPUART##N##_STAT & LPUART_STAT_TDRE) == 0) { \
    /* Wait until we can transmit */                   \
  }                                                    \
                                                       \
  if (breakTime > 0) {                                 \
    LPUART##N##_CTRL |= LPUART_CTRL_TXINV;             \
    delayMicroseconds(breakTime);                      \
    LPUART##N##_CTRL &= ~LPUART_CTRL_TXINV;            \
  }                                                    \
=======
#define LPUART_TX_BREAK(N)                           \
  while ((LPUART##N##_STAT & LPUART_STAT_TC) == 0) { \
    /* Wait until we can transmit */                 \
  }                                                  \
                                                     \
  if (breakTime > 0) {                               \
    LPUART##N##_CTRL |= LPUART_CTRL_TXINV;           \
    delayMicroseconds(breakTime);                    \
    LPUART##N##_CTRL &= ~LPUART_CTRL_TXINV;          \
  }                                                  \
>>>>>>> 7a6a32fb
  delayMicroseconds(mabTime);

#endif  // UART_ROUTINE_DEFINES_H_<|MERGE_RESOLUTION|>--- conflicted
+++ resolved
@@ -433,7 +433,6 @@
   delayMicroseconds(mabTime);
 
 // N is the register number.
-<<<<<<< HEAD
 #define LPUART_TX_FLUSH_FIFO(N)                   \
   while (((LPUART##N##_WATER >> 8) & 0x07) > 0) { \
     /* Wait for the FIFO to drain */              \
@@ -441,20 +440,9 @@
 
 // Needs to have LPUART_TX_FLUSH_FIFO_N defined.
 // N is the register number.
-#define LPUART_TX_BREAK(N)                             \
-  LPUART_TX_FLUSH_FIFO_##N                             \
-                                                       \
-  while ((LPUART##N##_STAT & LPUART_STAT_TDRE) == 0) { \
-    /* Wait until we can transmit */                   \
-  }                                                    \
-                                                       \
-  if (breakTime > 0) {                                 \
-    LPUART##N##_CTRL |= LPUART_CTRL_TXINV;             \
-    delayMicroseconds(breakTime);                      \
-    LPUART##N##_CTRL &= ~LPUART_CTRL_TXINV;            \
-  }                                                    \
-=======
 #define LPUART_TX_BREAK(N)                           \
+  LPUART_TX_FLUSH_FIFO_##N                           \
+                                                     \
   while ((LPUART##N##_STAT & LPUART_STAT_TC) == 0) { \
     /* Wait until we can transmit */                 \
   }                                                  \
@@ -464,7 +452,6 @@
     delayMicroseconds(breakTime);                    \
     LPUART##N##_CTRL &= ~LPUART_CTRL_TXINV;          \
   }                                                  \
->>>>>>> 7a6a32fb
   delayMicroseconds(mabTime);
 
 #endif  // UART_ROUTINE_DEFINES_H_